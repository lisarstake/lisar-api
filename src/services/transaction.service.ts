import { supabase } from '../config/supabase';
import { randomUUID } from 'crypto';

export interface Transaction {
  id: string;
  user_id: string;
  transaction_hash: string;
<<<<<<< HEAD
  transaction_type: 'deposit' | 'withdrawal' | 'delegation' | 'undelegation' | 'reward';
=======
  transaction_type: 'deposit' | 'withdrawal' | 'delegation' | 'undelegation' | 'move-stake' | 'reward' | 'rebond';
>>>>>>> ccb54201
  amount: string;
  token_address?: string;
  token_symbol?: string;
  wallet_address?: string;
  wallet_id?: string;
  // Optional on-chain/event timestamp (ISO string)
  transaction_timestamp?: string;
  status: 'pending' | 'confirmed' | 'failed';
  source: 'privy_webhook' | 'manual' | 'api' | 'delegation_api' | 'onramp';
  svix_id?: string;
  metadata?: any;
  created_at: string;
}

// Input type for creating transactions. created_at may be provided (optional) by caller.
export type CreateTransactionInput = Omit<Transaction, 'id' | 'created_at'> & { created_at?: string };

export class TransactionService {
  /**
   * Create a new transaction record
   */
  async createTransaction(transactionData: CreateTransactionInput): Promise<{
    success: boolean;
    data?: Transaction;
    error?: string;
  }> {
    try {
      if (!supabase) {
        return { success: false, error: 'Supabase client not initialized' };
      }

      const transactionId = randomUUID();
      const transaction: Transaction = {
        id: transactionId,
        ...transactionData,
        // allow caller-specified created_at (e.g., controllers) otherwise default to now
        created_at: transactionData.created_at ?? new Date().toISOString(),
      };

      const { data, error } = await supabase
        .from('transactions')
        .insert(transaction)
        .select()
        .single();

      if (error) {
        console.error('Error creating transaction:', error);
        return { success: false, error: error.message };
      }

      return { success: true, data };
    } catch (error: any) {
      console.error('Error in createTransaction:', error);
      return { success: false, error: 'Failed to create transaction' };
    }
  }

  /**
   * Get all transactions for a user
   */
  async getUserTransactions(userId: string, limit?: number): Promise<{
    success: boolean;
    data?: Transaction[];
    error?: string;
  }> {
    try {
      if (!supabase) {
        return { success: false, error: 'Supabase client not initialized' };
      }

      let query = supabase
        .from('transactions')
        .select('*')
        .eq('user_id', userId)
        .order('created_at', { ascending: false });

      if (limit) {
        query = query.limit(limit);
      }

      const { data, error } = await query;

      if (error) {
        console.error('Error fetching user transactions:', error);
        return { success: false, error: error.message };
      }

      return { success: true, data: data || [] };
    } catch (error: any) {
      console.error('Error in getUserTransactions:', error);
      return { success: false, error: 'Failed to fetch transactions' };
    }
  }

  /**
   * Get a specific transaction by ID
   */
  async getTransactionById(transactionId: string): Promise<{
    success: boolean;
    data?: Transaction;
    error?: string;
  }> {
    try {
      if (!supabase) {
        return { success: false, error: 'Supabase client not initialized' };
      }

      const { data, error } = await supabase
        .from('transactions')
        .select('*')
        .eq('id', transactionId)
        .single();

      if (error) {
        console.error('Error fetching transaction:', error);
        return { success: false, error: error.message };
      }

      return { success: true, data };
    } catch (error: any) {
      console.error('Error in getTransactionById:', error);
      return { success: false, error: 'Failed to fetch transaction' };
    }
  }

  /**
   * Get transactions by transaction hash
   */
  async getTransactionByHash(transactionHash: string): Promise<{
    success: boolean;
    data?: Transaction;
    error?: string;
  }> {
    try {
      if (!supabase) {
        return { success: false, error: 'Supabase client not initialized' };
      }

      const { data, error } = await supabase
        .from('transactions')
        .select('*')
        .eq('transaction_hash', transactionHash)
        .single();

      if (error) {
        console.error('Error fetching transaction by hash:', error);
        return { success: false, error: error.message };
      }

      return { success: true, data };
    } catch (error: any) {
      console.error('Error in getTransactionByHash:', error);
      return { success: false, error: 'Failed to fetch transaction' };
    }
  }

  /**
   * Update transaction status
   */
  async updateTransactionStatus(
    transactionId: string,
    status: 'pending' | 'confirmed' | 'failed'
  ): Promise<{
    success: boolean;
    data?: Transaction;
    error?: string;
  }> {
    try {
      if (!supabase) {
        return { success: false, error: 'Supabase client not initialized' };
      }

      const { data, error } = await supabase
        .from('transactions')
        .update({ status })
        .eq('id', transactionId)
        .select()
        .single();

      if (error) {
        console.error('Error updating transaction status:', error);
        return { success: false, error: error.message };
      }

      return { success: true, data };
    } catch (error: any) {
      console.error('Error in updateTransactionStatus:', error);
      return { success: false, error: 'Failed to update transaction status' };
    }
  }

  /**
   * Get transactions by type for a user
   */
  async getUserTransactionsByType(
    userId: string,
    transactionType: 'deposit' | 'withdrawal' | 'delegation' | 'undelegation'
  ): Promise<{
    success: boolean;
    data?: Transaction[];
    error?: string;
  }> {
    try {
      if (!supabase) {
        return { success: false, error: 'Supabase client not initialized' };
      }

      const { data, error } = await supabase
        .from('transactions')
        .select('*')
        .eq('user_id', userId)
        .eq('transaction_type', transactionType)
        .order('created_at', { ascending: false });

      if (error) {
        console.error('Error fetching transactions by type:', error);
        return { success: false, error: error.message };
      }

      return { success: true, data: data || [] };
    } catch (error: any) {
      console.error('Error in getUserTransactionsByType:', error);
      return { success: false, error: 'Failed to fetch transactions' };
    }
  }
}

export const transactionService = new TransactionService();<|MERGE_RESOLUTION|>--- conflicted
+++ resolved
@@ -5,11 +5,7 @@
   id: string;
   user_id: string;
   transaction_hash: string;
-<<<<<<< HEAD
-  transaction_type: 'deposit' | 'withdrawal' | 'delegation' | 'undelegation' | 'reward';
-=======
   transaction_type: 'deposit' | 'withdrawal' | 'delegation' | 'undelegation' | 'move-stake' | 'reward' | 'rebond';
->>>>>>> ccb54201
   amount: string;
   token_address?: string;
   token_symbol?: string;
